<p align="center">
  <img src="https://i.imgur.com/4VnBgXz.png" alt="Code-to-Knowledge-Graph Logo" width="200"/>
  <h1 align="center">Code-to-Knowledge-Graph ✨</h1>
</p>

<p align="center">
  <strong>Unlock the hidden structure and insights within your codebase by transforming it into a powerful, queryable knowledge graph!</strong>
</p>

<p align="center">
  <a href="LICENSE"><img src="https://img.shields.io/badge/License-MPL%202.0-brightgreen.svg" alt="License"></a>
<<<<<<< HEAD
  <a href="https://github.com/Bevel-Software/code-to-knowledge-graph/stargazers"><img src="https://img.shields.io/github/stars/Bevel-Software/code-to-knowledge-graph.svg?style=social&label=Star&maxAge=2592000" alt="GitHub Stars"></a>
  <!-- Add build status badge if you have CI/CD -->
  <!-- <a href="YOUR_CI_CD_LINK"><img src="YOUR_BUILD_STATUS_BADGE_URL" alt="Build Status"></a> -->
=======
  <a href="https://search.maven.org/artifact/software.bevel/code-to-knowledge-graph"><img src="https://img.shields.io/maven-central/v/software.bevel/code-to-knowledge-graph.svg?label=Maven%20Central" alt="Maven Central"></a>
  <a href="https://github.com/YOUR_USERNAME/code-to-knowledge-graph/stargazers"><img src="https://img.shields.io/github/stars/YOUR_USERNAME/code-to-knowledge-graph.svg?style=social&label=Star&maxAge=2592000" alt="GitHub Stars"></a>
  <!-- Add build status badge if you have CI/CD: <a href="YOUR_CI_CD_LINK"><img src="YOUR_BUILD_STATUS_BADGE_URL" alt="Build Status"></a> -->
>>>>>>> 405e15a1
</p>

---

**Code-to-Knowledge-Graph** is a sophisticated Kotlin/JVM toolkit designed to parse complex source code and transform it into a rich, structured, and queryable knowledge graph. Its primary approach leverages **VS Code's Language Server Protocol (LSP)** capabilities to extract meaningful information about your code's entities (classes, functions, variables), their relationships (calls, inheritance, usage), and overall architecture.

This empowers developers and teams to:
*   🔍 **Deeply Understand Code**: Visualize and query intricate relationships between components.
*   📈 **Analyze Impact**: Understand the ripple effects of changes across the codebase.
*   🏛️ **Gain Architectural Insights**: Discover design patterns, dependencies, and potential refactoring opportunities.
*   🛠️ **Build Custom Tooling**: Create linters, documentation generators, or advanced refactoring tools on top of the graph.
*   🤖 **Augment AI & LLMs**: Provide rich, structured context about your code to Large Language Models for enhanced analysis and code generation.

## 🤔 Why Code-to-Knowledge-Graph?

Navigating and understanding large, evolving codebases is a monumental challenge. This project simplifies this by:
*   **Providing a structured, queryable representation of your code.**
*   **Enabling enhanced code comprehension** beyond simple text search.
*   **Laying the foundation for smarter development tools** and data-driven architectural decisions.
*   **Bridging your code with AI** by offering deep structural context to LLMs.

## ✨ Key Features

*   **Primary Approach - VS Code LSP Integration (`vscode/` module)**:
    *   Utilizes VS Code's language servers for robust parsing and symbol extraction.
    *   Aims for broad language support wherever a quality LSP implementation exists.
    *   Extracts symbols, definitions, references, and type hierarchies.
    *   Supports incremental graph updates based on file changes.
*   **Simplified Instantiation**: The `Factories.kt` file provides easy-to-use factory methods to get started quickly.
*   **Comprehensive Graph Model (`graph-domain` dependency)**:
    *   Leverages `software.bevel:graph-domain` for defining nodes (classes, functions, etc.) and connections (defines, inherits, calls, uses, etc.).
*   **File System Awareness (`file-system-domain` dependency & `providers/` module)**:
    *   Intelligent file tree walking, respecting `.gitignore` patterns.
    *   Abstracted file handling.
*   **Code Similarity Detection (`providers/` module)**:
    *   MinHashing (`MinHasher` using `hash4j`) for locality-sensitive hashing.
*   **Historical ANTLR-Powered Parsing (`antlr/` module)**:
    *   For users needing deep, grammar-specific analysis or working with languages where LSP support is unavailable/insufficient, this module offers an ANTLR-based pipeline with a custom AST Query Language (`bevel_ast_ql`). (See [Querying Guide](./docs/queries.md)). This is considered an advanced/historical feature.

## ⚙️ Core Modules & Architecture

*   **`vscode/` (Primary & Active)**: Handles all interaction with VS Code Language Servers for parsing and relationship discovery. This is the recommended module for most use cases.
*   **`providers/` (Shared Utilities)**: Contains common implementations like `GitignoreAwareFileWalker`, `MinHasher`, and file handlers.
*   **`antlr/` (Advanced/Historical)**: ANTLR-based parsing engine and custom AST query language.

**Key External Bevel Dependencies:**
This project integrates deeply with other Bevel libraries:
*   **`software.bevel:file-system-domain`**: Provides foundational interfaces for file system operations, path resolution, and text locations (e.g., `.bevel` project structure, `LCRange`).
*   **`software.bevel:graph-domain`**: Defines the core graph model (`Node`, `Connection`), graph construction tools (`GraphBuilder`), and parsing interfaces.
*   **`software.bevel:networking`**: Used by the `vscode` module (often via `Factories.kt`) to establish communication with the VS Code extension (e.g., `RestCommunicationInterface`).

## 📦 Installation

The library is available on Maven Central.

### Prerequisites
*   Java Development Kit (JDK) 17 or higher.
*   **A running VS Code instance with a compatible Bevel Language Server extension.** The `VsCodeParser` communicates with this extension to get code intelligence. The extension must expose an API (typically HTTP) that `LocalCommunicationInterface` (from `file-system-domain`, often implemented by `RestCommunicationInterface` from `networking`) can connect to. The default factory in `Factories.kt` will attempt to discover the port from Bevel's standard configuration files (e.g., in the `.bevel` directory of your project).

### Adding Dependencies

You'll need to add `code-to-knowledge-graph`:

**Gradle (Kotlin DSL - `build.gradle.kts`):**
```kotlin
dependencies {
    implementation("software.bevel:code-to-knowledge-graph:1.1.3") // Use the latest version
    // SLF4J implementation (e.g., Logback) for logging
    implementation("ch.qos.logback:logback-classic:1.4.14")
}
```

**Gradle (Groovy DSL - `build.gradle`):**
```groovy
dependencies {
    implementation 'software.bevel:code-to-knowledge-graph:1.1.3' // Use the latest version
    // SLF4J implementation (e.g., Logback) for logging
    implementation 'ch.qos.logback:logback-classic:1.4.14'
}
```

**Maven (`pom.xml`):**
```xml
<dependencies>
    <dependency>
        <groupId>software.bevel</groupId>
        <artifactId>code-to-knowledge-graph</artifactId>
        <version>1.1.3</version> <!-- Use the latest version -->
    </dependency>
    <!-- SLF4J implementation (e.g., Logback) for logging -->
    <dependency>
        <groupId>ch.qos.logback</groupId>
        <artifactId>logback-classic</artifactId>
        <version>1.4.14</version>
    </dependency>
</dependencies>
```
*(Always check Maven Central for the latest versions of all `software.bevel` artifacts.)*

## 🚀 Quick Start & Usage

Generating a knowledge graph is designed to be straightforward using the provided factory methods.

**The easiest way to get started is with `FactoriesKt.createVsCodeParser()` (from Java) or `createVsCodeParser()` (from Kotlin).**

**Example (Java):**
```java
import software.bevel.code_to_knowledge_graph.FactoriesKt;
import software.bevel.graph_domain.graph.Graphlike;
import software.bevel.graph_domain.parsing.Parser;

import java.util.ArrayList;
import java.util.List;

<<<<<<< HEAD
## 🛠️ How Can This Be Used? Top Use Cases

The **code-to-knowledge-graph** project serves as the foundational engine that powers a comprehensive ecosystem of developer tools designed to unlock insights from complex codebases. Here are the top use cases and tools that leverage this knowledge graph technology:

### 🎯 **1. Interactive Code Visualization & Exploration**
**Tool: [Bevel Neo4j Visualization](https://github.com/Bevel-Software/bevel-neo4j-viz)**

Transform your codebase knowledge graph into stunning, interactive visualizations within VS Code.

![Neo4j Visualization](assets/neo4j-viz.gif)

### 🧪 **2. AI-Assisted Test Generation**
**Tool: [Bevel Test Generator](https://marketplace.visualstudio.com/items?itemName=bevel-software.bevel-test-generator)**

Leverage the knowledge graph to create comprehensive test prompts for AI coding assistants.

![Testing Prompt Generator](assets/testing-prompt-generator.gif)

### 📈 **3. Sequence Diagrams & Documentation**
**Tool: [Bevel Software Extension](https://marketplace.visualstudio.com/items?itemName=bevel-software.bevel)**

Generate interactive sequence diagrams and call graphs directly from your codebase analysis.

![Bevel Sequence Diagram](assets/bevel-sequence-diagram.gif)

### 🚀 **4. Custom Tool Development**
**Tool: Direct Integration with Knowledge Graph API**

Build your own analysis tools using the knowledge graph foundation.

![Bevel APIs](assets/bevel-apis.gif)

### 💡 **Why This Ecosystem Approach Works**

1. **🏗️ Solid Foundation**: The knowledge graph provides a consistent, queryable representation of code structure
2. **🔧 Specialized Tools**: Each tool focuses on specific use cases while sharing the same data foundation  
3. **🤝 Seamless Integration**: Tools work together, with each providing unique value
4. **🌱 Extensible**: Build custom solutions on top of the knowledge graph API
5. **📈 Scalable**: From individual functions to enterprise codebases

Whether you're dealing with legacy systems, complex architectures, or simply want to understand your code better, this ecosystem provides the tools to transform raw source code into actionable insights and beautiful visualizations.

---

## ⚙️ Getting Started

### 🚀 Quick Start (Recommended)

The easiest way to get started is by using the pre-built VS Code extensions that leverage this knowledge graph technology:

1. **Install the main [Bevel Extension](https://marketplace.visualstudio.com/items?itemName=bevel-software.bevel)** from the VS Code marketplace
2. **Open your codebase** in VS Code and run `Bevel: Re-/Analyze Project` from the Command Palette
3. **Explore with additional tools:**
   - Install [Bevel Neo4j Visualization](https://github.com/Bevel-Software/bevel-neo4j-viz) for graph exploration
   - Install [Bevel Test Generator](https://marketplace.visualstudio.com/items?itemName=bevel-software.bevel-test-generator) for AI-assisted testing

This approach gives you immediate access to the knowledge graph capabilities without needing to build from source.

### 🔧 Advanced Usage & Development

If you want to build custom tools or contribute to the core engine:

### Prerequisites
=======
public class TestGraph {

    public static void main(String[] args) {
        // Ensure VS Code is running with the Bevel Language Server extension,
        // and it's configured for the project at this path.
        String projectPath = "C:\\Path\\To\\Your\\Project"; // Replace with your project path
>>>>>>> 405e15a1

        // The factory creates a parser configured to talk to your VS Code extension.
        Parser parser = FactoriesKt.createVsCodeParser(projectPath);

        List<String> projectsToParse = new ArrayList<>();
        projectsToParse.add(projectPath); // Add the root project path

<<<<<<< HEAD
1.  **Clone the repository:**
    ```bash
    git clone https://github.com/Bevel-Software/code-to-knowledge-graph.git
    cd code-to-knowledge-graph
    ```
=======
        // This initiates parsing of symbols and then connections.
        Graphlike graph = parser.parse(projectsToParse);
>>>>>>> 405e15a1

        System.out.println("Graph generation complete!");
        System.out.println("Total Nodes: " + graph.getNodes().size());
        System.out.println("Total Connections: " + graph.getConnections().getAllConnections().size());
        // You can now explore the 'graph' object
        // For example, print details of each node:
        // graph.getNodes().values().forEach(node -> {
        //     System.out.println("Node: " + node.getId() + " (Type: " + node.getNodeType() + ")");
        // });
    }
}
```

<<<<<<< HEAD
## 🚀 Usage
=======
**Explanation:**

1.  **`FactoriesKt.createVsCodeParser(projectPath)`**: This is the key. It instantiates a `VsCodeParser` with sensible defaults.
    *   It automatically sets up the `LocalCommunicationInterface` (usually a `RestCommunicationInterface`) to talk to your VS Code Bevel extension. It attempts to find the communication port from Bevel's project configuration files (typically within the `.bevel` directory of your `projectPath`).
    *   It also initializes other necessary components like `FileHandler`, `LanguageSpecification`, etc.
2.  **`parser.parse(projectsToParse)`**: This method performs a two-pass process:
    *   **Pass 1 (Symbol Extraction)**: Uses `VsCodeParser` to walk the file tree (respecting `.gitignore`), query the VS Code extension for document symbols in each relevant file, and build an initial graph of nodes.
    *   **Pass 2 (Connection Discovery)**: Uses `VsCodeConnectionParser` to query the VS Code extension for references, definitions, and implementations for the initially discovered symbols, thereby establishing connections (calls, inheritance, usage, etc.) between them.
3.  The `Graphlike` object returned contains all the nodes and connections representing your codebase.

**Important Considerations for VS Code Parser:**
*   **VS Code Extension**: You MUST have a companion Bevel VS Code extension running and configured for your target project. This extension provides the LSP services that `code-to-knowledge-graph` consumes.
*   **Project Indexing**: For best results, ensure VS Code has fully indexed your project. The quality of the graph depends on the accuracy of the LSP information.
*   **Performance**: Parsing large projects can take time, as it involves numerous requests to the VS Code extension.
>>>>>>> 405e15a1

### Advanced Customization

If you need more control over the parsing process (e.g., custom file handlers, specific language configurations, or a pre-configured communication channel), you can use the more detailed constructor of `VsCodeParser` or the other parameters in `createVsCodeParser` found in `src/main/kotlin/Factories.kt`.

## 🏗️ Building from Source (for Development/Contribution)

If you wish to contribute to `code-to-knowledge-graph` or build it locally:

### Prerequisites
*   JDK 17 or higher

### Build Steps
1.  **Clone the repository**:
    ```bash
    git clone https://github.com/YOUR_USERNAME/code-to-knowledge-graph.git
    cd code-to-knowledge-graph
    ```
2.  **Build using Gradle**:
    The project includes a Gradle wrapper (`gradlew`), which will download the correct Gradle version.
    ```bash
    ./gradlew build
    ```
    This command will compile all modules, run tests, and produce necessary artifacts.

## 🤝 Contributing

Contributions are welcome! Whether it's bug fixes, feature enhancements, or improvements to documentation, your help is appreciated.

1.  **Fork the repository.**
2.  **Create a new branch** for your feature or fix.
3.  **Make your changes.** Adhere to Kotlin coding conventions.
4.  **Add tests** for any new functionality or bug fixes. Ensure all tests pass: `./gradlew test`.
5.  **Commit your changes** with clear, descriptive messages.
6.  **Push to your branch.**
7.  **Open a Pull Request** against the `main` branch of the original repository.

Please ensure your PR description clearly explains the changes and their motivations.

## 📄 License

This project is licensed under the **Mozilla Public License Version 2.0**. See the [LICENSE](./LICENSE) file for full details.

The `NOTICE` file contains information about licenses of third-party dependencies.

---

We hope Code-to-Knowledge-Graph provides a powerful foundation for your code analysis endeavors!
<|MERGE_RESOLUTION|>--- conflicted
+++ resolved
@@ -1,302 +1,345 @@
-<p align="center">
-  <img src="https://i.imgur.com/4VnBgXz.png" alt="Code-to-Knowledge-Graph Logo" width="200"/>
-  <h1 align="center">Code-to-Knowledge-Graph ✨</h1>
-</p>
-
-<p align="center">
-  <strong>Unlock the hidden structure and insights within your codebase by transforming it into a powerful, queryable knowledge graph!</strong>
-</p>
-
-<p align="center">
-  <a href="LICENSE"><img src="https://img.shields.io/badge/License-MPL%202.0-brightgreen.svg" alt="License"></a>
-<<<<<<< HEAD
-  <a href="https://github.com/Bevel-Software/code-to-knowledge-graph/stargazers"><img src="https://img.shields.io/github/stars/Bevel-Software/code-to-knowledge-graph.svg?style=social&label=Star&maxAge=2592000" alt="GitHub Stars"></a>
-  <!-- Add build status badge if you have CI/CD -->
-  <!-- <a href="YOUR_CI_CD_LINK"><img src="YOUR_BUILD_STATUS_BADGE_URL" alt="Build Status"></a> -->
-=======
-  <a href="https://search.maven.org/artifact/software.bevel/code-to-knowledge-graph"><img src="https://img.shields.io/maven-central/v/software.bevel/code-to-knowledge-graph.svg?label=Maven%20Central" alt="Maven Central"></a>
-  <a href="https://github.com/YOUR_USERNAME/code-to-knowledge-graph/stargazers"><img src="https://img.shields.io/github/stars/YOUR_USERNAME/code-to-knowledge-graph.svg?style=social&label=Star&maxAge=2592000" alt="GitHub Stars"></a>
-  <!-- Add build status badge if you have CI/CD: <a href="YOUR_CI_CD_LINK"><img src="YOUR_BUILD_STATUS_BADGE_URL" alt="Build Status"></a> -->
->>>>>>> 405e15a1
-</p>
-
----
-
-**Code-to-Knowledge-Graph** is a sophisticated Kotlin/JVM toolkit designed to parse complex source code and transform it into a rich, structured, and queryable knowledge graph. Its primary approach leverages **VS Code's Language Server Protocol (LSP)** capabilities to extract meaningful information about your code's entities (classes, functions, variables), their relationships (calls, inheritance, usage), and overall architecture.
-
-This empowers developers and teams to:
-*   🔍 **Deeply Understand Code**: Visualize and query intricate relationships between components.
-*   📈 **Analyze Impact**: Understand the ripple effects of changes across the codebase.
-*   🏛️ **Gain Architectural Insights**: Discover design patterns, dependencies, and potential refactoring opportunities.
-*   🛠️ **Build Custom Tooling**: Create linters, documentation generators, or advanced refactoring tools on top of the graph.
-*   🤖 **Augment AI & LLMs**: Provide rich, structured context about your code to Large Language Models for enhanced analysis and code generation.
-
-## 🤔 Why Code-to-Knowledge-Graph?
-
-Navigating and understanding large, evolving codebases is a monumental challenge. This project simplifies this by:
-*   **Providing a structured, queryable representation of your code.**
-*   **Enabling enhanced code comprehension** beyond simple text search.
-*   **Laying the foundation for smarter development tools** and data-driven architectural decisions.
-*   **Bridging your code with AI** by offering deep structural context to LLMs.
-
-## ✨ Key Features
-
-*   **Primary Approach - VS Code LSP Integration (`vscode/` module)**:
-    *   Utilizes VS Code's language servers for robust parsing and symbol extraction.
-    *   Aims for broad language support wherever a quality LSP implementation exists.
-    *   Extracts symbols, definitions, references, and type hierarchies.
-    *   Supports incremental graph updates based on file changes.
-*   **Simplified Instantiation**: The `Factories.kt` file provides easy-to-use factory methods to get started quickly.
-*   **Comprehensive Graph Model (`graph-domain` dependency)**:
-    *   Leverages `software.bevel:graph-domain` for defining nodes (classes, functions, etc.) and connections (defines, inherits, calls, uses, etc.).
-*   **File System Awareness (`file-system-domain` dependency & `providers/` module)**:
-    *   Intelligent file tree walking, respecting `.gitignore` patterns.
-    *   Abstracted file handling.
-*   **Code Similarity Detection (`providers/` module)**:
-    *   MinHashing (`MinHasher` using `hash4j`) for locality-sensitive hashing.
-*   **Historical ANTLR-Powered Parsing (`antlr/` module)**:
-    *   For users needing deep, grammar-specific analysis or working with languages where LSP support is unavailable/insufficient, this module offers an ANTLR-based pipeline with a custom AST Query Language (`bevel_ast_ql`). (See [Querying Guide](./docs/queries.md)). This is considered an advanced/historical feature.
-
-## ⚙️ Core Modules & Architecture
-
-*   **`vscode/` (Primary & Active)**: Handles all interaction with VS Code Language Servers for parsing and relationship discovery. This is the recommended module for most use cases.
-*   **`providers/` (Shared Utilities)**: Contains common implementations like `GitignoreAwareFileWalker`, `MinHasher`, and file handlers.
-*   **`antlr/` (Advanced/Historical)**: ANTLR-based parsing engine and custom AST query language.
-
-**Key External Bevel Dependencies:**
-This project integrates deeply with other Bevel libraries:
-*   **`software.bevel:file-system-domain`**: Provides foundational interfaces for file system operations, path resolution, and text locations (e.g., `.bevel` project structure, `LCRange`).
-*   **`software.bevel:graph-domain`**: Defines the core graph model (`Node`, `Connection`), graph construction tools (`GraphBuilder`), and parsing interfaces.
-*   **`software.bevel:networking`**: Used by the `vscode` module (often via `Factories.kt`) to establish communication with the VS Code extension (e.g., `RestCommunicationInterface`).
-
-## 📦 Installation
-
-The library is available on Maven Central.
-
-### Prerequisites
-*   Java Development Kit (JDK) 17 or higher.
-*   **A running VS Code instance with a compatible Bevel Language Server extension.** The `VsCodeParser` communicates with this extension to get code intelligence. The extension must expose an API (typically HTTP) that `LocalCommunicationInterface` (from `file-system-domain`, often implemented by `RestCommunicationInterface` from `networking`) can connect to. The default factory in `Factories.kt` will attempt to discover the port from Bevel's standard configuration files (e.g., in the `.bevel` directory of your project).
-
-### Adding Dependencies
-
-You'll need to add `code-to-knowledge-graph`:
-
-**Gradle (Kotlin DSL - `build.gradle.kts`):**
-```kotlin
-dependencies {
-    implementation("software.bevel:code-to-knowledge-graph:1.1.3") // Use the latest version
-    // SLF4J implementation (e.g., Logback) for logging
-    implementation("ch.qos.logback:logback-classic:1.4.14")
-}
-```
-
-**Gradle (Groovy DSL - `build.gradle`):**
-```groovy
-dependencies {
-    implementation 'software.bevel:code-to-knowledge-graph:1.1.3' // Use the latest version
-    // SLF4J implementation (e.g., Logback) for logging
-    implementation 'ch.qos.logback:logback-classic:1.4.14'
-}
-```
-
-**Maven (`pom.xml`):**
-```xml
-<dependencies>
-    <dependency>
-        <groupId>software.bevel</groupId>
-        <artifactId>code-to-knowledge-graph</artifactId>
-        <version>1.1.3</version> <!-- Use the latest version -->
-    </dependency>
-    <!-- SLF4J implementation (e.g., Logback) for logging -->
-    <dependency>
-        <groupId>ch.qos.logback</groupId>
-        <artifactId>logback-classic</artifactId>
-        <version>1.4.14</version>
-    </dependency>
-</dependencies>
-```
-*(Always check Maven Central for the latest versions of all `software.bevel` artifacts.)*
-
-## 🚀 Quick Start & Usage
-
-Generating a knowledge graph is designed to be straightforward using the provided factory methods.
-
-**The easiest way to get started is with `FactoriesKt.createVsCodeParser()` (from Java) or `createVsCodeParser()` (from Kotlin).**
-
-**Example (Java):**
-```java
-import software.bevel.code_to_knowledge_graph.FactoriesKt;
-import software.bevel.graph_domain.graph.Graphlike;
-import software.bevel.graph_domain.parsing.Parser;
-
-import java.util.ArrayList;
-import java.util.List;
-
-<<<<<<< HEAD
-## 🛠️ How Can This Be Used? Top Use Cases
-
-The **code-to-knowledge-graph** project serves as the foundational engine that powers a comprehensive ecosystem of developer tools designed to unlock insights from complex codebases. Here are the top use cases and tools that leverage this knowledge graph technology:
-
-### 🎯 **1. Interactive Code Visualization & Exploration**
-**Tool: [Bevel Neo4j Visualization](https://github.com/Bevel-Software/bevel-neo4j-viz)**
-
-Transform your codebase knowledge graph into stunning, interactive visualizations within VS Code.
-
-![Neo4j Visualization](assets/neo4j-viz.gif)
-
-### 🧪 **2. AI-Assisted Test Generation**
-**Tool: [Bevel Test Generator](https://marketplace.visualstudio.com/items?itemName=bevel-software.bevel-test-generator)**
-
-Leverage the knowledge graph to create comprehensive test prompts for AI coding assistants.
-
-![Testing Prompt Generator](assets/testing-prompt-generator.gif)
-
-### 📈 **3. Sequence Diagrams & Documentation**
-**Tool: [Bevel Software Extension](https://marketplace.visualstudio.com/items?itemName=bevel-software.bevel)**
-
-Generate interactive sequence diagrams and call graphs directly from your codebase analysis.
-
-![Bevel Sequence Diagram](assets/bevel-sequence-diagram.gif)
-
-### 🚀 **4. Custom Tool Development**
-**Tool: Direct Integration with Knowledge Graph API**
-
-Build your own analysis tools using the knowledge graph foundation.
-
-![Bevel APIs](assets/bevel-apis.gif)
-
-### 💡 **Why This Ecosystem Approach Works**
-
-1. **🏗️ Solid Foundation**: The knowledge graph provides a consistent, queryable representation of code structure
-2. **🔧 Specialized Tools**: Each tool focuses on specific use cases while sharing the same data foundation  
-3. **🤝 Seamless Integration**: Tools work together, with each providing unique value
-4. **🌱 Extensible**: Build custom solutions on top of the knowledge graph API
-5. **📈 Scalable**: From individual functions to enterprise codebases
-
-Whether you're dealing with legacy systems, complex architectures, or simply want to understand your code better, this ecosystem provides the tools to transform raw source code into actionable insights and beautiful visualizations.
-
----
-
-## ⚙️ Getting Started
-
-### 🚀 Quick Start (Recommended)
-
-The easiest way to get started is by using the pre-built VS Code extensions that leverage this knowledge graph technology:
-
-1. **Install the main [Bevel Extension](https://marketplace.visualstudio.com/items?itemName=bevel-software.bevel)** from the VS Code marketplace
-2. **Open your codebase** in VS Code and run `Bevel: Re-/Analyze Project` from the Command Palette
-3. **Explore with additional tools:**
-   - Install [Bevel Neo4j Visualization](https://github.com/Bevel-Software/bevel-neo4j-viz) for graph exploration
-   - Install [Bevel Test Generator](https://marketplace.visualstudio.com/items?itemName=bevel-software.bevel-test-generator) for AI-assisted testing
-
-This approach gives you immediate access to the knowledge graph capabilities without needing to build from source.
-
-### 🔧 Advanced Usage & Development
-
-If you want to build custom tools or contribute to the core engine:
-
-### Prerequisites
-=======
-public class TestGraph {
-
-    public static void main(String[] args) {
-        // Ensure VS Code is running with the Bevel Language Server extension,
-        // and it's configured for the project at this path.
-        String projectPath = "C:\\Path\\To\\Your\\Project"; // Replace with your project path
->>>>>>> 405e15a1
-
-        // The factory creates a parser configured to talk to your VS Code extension.
-        Parser parser = FactoriesKt.createVsCodeParser(projectPath);
-
-        List<String> projectsToParse = new ArrayList<>();
-        projectsToParse.add(projectPath); // Add the root project path
-
-<<<<<<< HEAD
-1.  **Clone the repository:**
-    ```bash
-    git clone https://github.com/Bevel-Software/code-to-knowledge-graph.git
-    cd code-to-knowledge-graph
-    ```
-=======
-        // This initiates parsing of symbols and then connections.
-        Graphlike graph = parser.parse(projectsToParse);
->>>>>>> 405e15a1
-
-        System.out.println("Graph generation complete!");
-        System.out.println("Total Nodes: " + graph.getNodes().size());
-        System.out.println("Total Connections: " + graph.getConnections().getAllConnections().size());
-        // You can now explore the 'graph' object
-        // For example, print details of each node:
-        // graph.getNodes().values().forEach(node -> {
-        //     System.out.println("Node: " + node.getId() + " (Type: " + node.getNodeType() + ")");
-        // });
-    }
-}
-```
-
-<<<<<<< HEAD
-## 🚀 Usage
-=======
-**Explanation:**
-
-1.  **`FactoriesKt.createVsCodeParser(projectPath)`**: This is the key. It instantiates a `VsCodeParser` with sensible defaults.
-    *   It automatically sets up the `LocalCommunicationInterface` (usually a `RestCommunicationInterface`) to talk to your VS Code Bevel extension. It attempts to find the communication port from Bevel's project configuration files (typically within the `.bevel` directory of your `projectPath`).
-    *   It also initializes other necessary components like `FileHandler`, `LanguageSpecification`, etc.
-2.  **`parser.parse(projectsToParse)`**: This method performs a two-pass process:
-    *   **Pass 1 (Symbol Extraction)**: Uses `VsCodeParser` to walk the file tree (respecting `.gitignore`), query the VS Code extension for document symbols in each relevant file, and build an initial graph of nodes.
-    *   **Pass 2 (Connection Discovery)**: Uses `VsCodeConnectionParser` to query the VS Code extension for references, definitions, and implementations for the initially discovered symbols, thereby establishing connections (calls, inheritance, usage, etc.) between them.
-3.  The `Graphlike` object returned contains all the nodes and connections representing your codebase.
-
-**Important Considerations for VS Code Parser:**
-*   **VS Code Extension**: You MUST have a companion Bevel VS Code extension running and configured for your target project. This extension provides the LSP services that `code-to-knowledge-graph` consumes.
-*   **Project Indexing**: For best results, ensure VS Code has fully indexed your project. The quality of the graph depends on the accuracy of the LSP information.
-*   **Performance**: Parsing large projects can take time, as it involves numerous requests to the VS Code extension.
->>>>>>> 405e15a1
-
-### Advanced Customization
-
-If you need more control over the parsing process (e.g., custom file handlers, specific language configurations, or a pre-configured communication channel), you can use the more detailed constructor of `VsCodeParser` or the other parameters in `createVsCodeParser` found in `src/main/kotlin/Factories.kt`.
-
-## 🏗️ Building from Source (for Development/Contribution)
-
-If you wish to contribute to `code-to-knowledge-graph` or build it locally:
-
-### Prerequisites
-*   JDK 17 or higher
-
-### Build Steps
-1.  **Clone the repository**:
-    ```bash
-    git clone https://github.com/YOUR_USERNAME/code-to-knowledge-graph.git
-    cd code-to-knowledge-graph
-    ```
-2.  **Build using Gradle**:
-    The project includes a Gradle wrapper (`gradlew`), which will download the correct Gradle version.
-    ```bash
-    ./gradlew build
-    ```
-    This command will compile all modules, run tests, and produce necessary artifacts.
-
-## 🤝 Contributing
-
-Contributions are welcome! Whether it's bug fixes, feature enhancements, or improvements to documentation, your help is appreciated.
-
-1.  **Fork the repository.**
-2.  **Create a new branch** for your feature or fix.
-3.  **Make your changes.** Adhere to Kotlin coding conventions.
-4.  **Add tests** for any new functionality or bug fixes. Ensure all tests pass: `./gradlew test`.
-5.  **Commit your changes** with clear, descriptive messages.
-6.  **Push to your branch.**
-7.  **Open a Pull Request** against the `main` branch of the original repository.
-
-Please ensure your PR description clearly explains the changes and their motivations.
-
-## 📄 License
-
-This project is licensed under the **Mozilla Public License Version 2.0**. See the [LICENSE](./LICENSE) file for full details.
-
-The `NOTICE` file contains information about licenses of third-party dependencies.
-
----
-
-We hope Code-to-Knowledge-Graph provides a powerful foundation for your code analysis endeavors!
+<p align="center">
+  <img src="https://i.imgur.com/4VnBgXz.png" alt="Code-to-Knowledge-Graph Logo" width="200"/>
+  <h1 align="center">Code-to-Knowledge-Graph ✨</h1>
+</p>
+
+<p align="center">
+  <strong>Unlock the hidden structure and insights within your codebase by transforming it into a powerful, queryable knowledge graph!</strong>
+</p>
+
+<p align="center">
+  <a href="LICENSE"><img src="https://img.shields.io/badge/License-MPL%202.0-brightgreen.svg" alt="License"></a>
+  <a href="https://github.com/Bevel-Software/code-to-knowledge-graph/stargazers"><img src="https://img.shields.io/github/stars/Bevel-Software/code-to-knowledge-graph.svg?style=social&label=Star&maxAge=2592000" alt="GitHub Stars"></a>
+  <!-- Add build status badge if you have CI/CD -->
+  <!-- <a href="YOUR_CI_CD_LINK"><img src="YOUR_BUILD_STATUS_BADGE_URL" alt="Build Status"></a> -->
+</p>
+
+---
+
+**Code-to-Knowledge-Graph** is a sophisticated Kotlin/JVM toolkit designed to parse complex source code and transform it into a rich, structured, and queryable knowledge graph. Its primary approach leverages **VS Code's Language Server Protocol (LSP)** capabilities to extract meaningful information about your code's entities (classes, functions, variables), their relationships (calls, inheritance, usage), and overall architecture.
+
+This empowers developers and teams to:
+*   🔍 **Deeply Understand Code**: Visualize and query intricate relationships between components.
+*   📈 **Analyze Impact**: Understand the ripple effects of changes across the codebase.
+*   🏛️ **Gain Architectural Insights**: Discover design patterns, dependencies, and potential refactoring opportunities.
+*   🛠️ **Build Custom Tooling**: Create linters, documentation generators, or advanced refactoring tools on top of the graph.
+*   🤖 **Augment AI & LLMs**: Provide rich, structured context about your code to Large Language Models for enhanced analysis and code generation.
+
+## 🤔 Why Code-to-Knowledge-Graph?
+
+Navigating and understanding large, evolving codebases is a monumental challenge. This project simplifies this by:
+*   **Providing a structured, queryable representation of your code.**
+*   **Enabling enhanced code comprehension** beyond simple text search.
+*   **Laying the foundation for smarter development tools** and data-driven architectural decisions.
+*   **Bridging your code with AI** by offering deep structural context to LLMs.
+
+## ✨ Key Features
+
+*   **Primary Approach - VS Code LSP Integration (`vscode/` module)**:
+    *   Utilizes VS Code's language servers for robust parsing and symbol extraction.
+    *   Aims for broad language support wherever a quality LSP implementation exists.
+    *   Extracts symbols, definitions, references, and type hierarchies.
+    *   Supports incremental graph updates based on file changes.
+*   **Simplified Instantiation**: The `Factories.kt` file provides easy-to-use factory methods to get started quickly.
+*   **Comprehensive Graph Model (`graph-domain` dependency)**:
+    *   Leverages `software.bevel:graph-domain` for defining nodes (classes, functions, etc.) and connections (defines, inherits, calls, uses, etc.).
+*   **File System Awareness (`file-system-domain` dependency & `providers/` module)**:
+    *   Intelligent file tree walking, respecting `.gitignore` patterns.
+    *   Abstracted file handling.
+*   **Code Similarity Detection (`providers/` module)**:
+    *   MinHashing (`MinHasher` using `hash4j`) for locality-sensitive hashing.
+*   **Historical ANTLR-Powered Parsing (`antlr/` module)**:
+    *   For users needing deep, grammar-specific analysis or working with languages where LSP support is unavailable/insufficient, this module offers an ANTLR-based pipeline with a custom AST Query Language (`bevel_ast_ql`). (See [Querying Guide](./docs/queries.md)). This is considered an advanced/historical feature.
+
+## ⚙️ Core Modules & Architecture
+
+*   **`vscode/` (Primary & Active)**: Handles all interaction with VS Code Language Servers for parsing and relationship discovery. This is the recommended module for most use cases.
+*   **`providers/` (Shared Utilities)**: Contains common implementations like `GitignoreAwareFileWalker`, `MinHasher`, and file handlers.
+*   **`antlr/` (Advanced/Historical)**: ANTLR-based parsing engine and custom AST query language.
+
+**Key External Bevel Dependencies:**
+This project integrates deeply with other Bevel libraries:
+*   **`software.bevel:file-system-domain`**: Provides foundational interfaces for file system operations, path resolution, and text locations (e.g., `.bevel` project structure, `LCRange`).
+*   **`software.bevel:graph-domain`**: Defines the core graph model (`Node`, `Connection`), graph construction tools (`GraphBuilder`), and parsing interfaces.
+*   **`software.bevel:networking`**: Used by the `vscode` module (often via `Factories.kt`) to establish communication with the VS Code extension (e.g., `RestCommunicationInterface`).
+
+## 📦 Installation
+
+4.  **`regex/` (⚠️ Deprecated):**
+    *   Contains older, regex-based parsers for specific frameworks (e.g., AngularJS). Not actively maintained.
+
+5.  **Root-level Scripts (`combine_*.sh`, `combine_files.py`):**
+    *   Utilities to package the codebase itself into a single text file. Useful for providing context to LLMs or for archiving.
+
+## ✨ How It Works (High-Level - VS Code Path)
+
+1.  **File Discovery:** The `GitignoreAwareFileWalker` scans the target project for relevant source files.
+2.  **Symbol Extraction (via VS Code):** For each file, the `VsCodeParser` communicates with VS Code (or a compatible LSP client) to request document symbols, workspace symbols, definitions, and references.
+3.  **Graph Node Creation:** Extracted symbols (classes, functions, variables, etc.) are transformed into nodes in the knowledge graph.
+4.  **Relationship Inference:** The `VsCodeConnectionParser` analyzes the symbol information (e.g., call hierarchies, type definitions, inheritance) to create connections (edges) between nodes.
+5.  **Graph Augmentation & Refinement:** Language-specific logic in `vscode/languageSpecs/` can further refine the graph, adding more detailed connections or node properties.
+6.  **(Optional) Hashing:** `MinHasher` can be used to generate semantic fingerprints of code blocks or files.
+
+<!-- TODO: INSERT GIF SHOWING CODE BEING PARSED AND GRAPH VISUALIZATION -->
+<!-- <p align="center">
+  <img src="docs/assets/how-it-works-vscode.gif" alt="Code to Knowledge Graph in Action (VS Code Path)"/>
+</p> -->
+
+## 🛠️ How Can This Be Used? Top Use Cases
+
+The **code-to-knowledge-graph** project serves as the foundational engine that powers a comprehensive ecosystem of developer tools designed to unlock insights from complex codebases. Here are the top use cases and tools that leverage this knowledge graph technology:
+
+### 🎯 **1. Interactive Code Visualization & Exploration**
+**Tool: [Bevel Neo4j Visualization](https://github.com/Bevel-Software/bevel-neo4j-viz)**
+
+Transform your codebase knowledge graph into stunning, interactive visualizations within VS Code.
+
+![Neo4j Visualization](assets/neo4j-viz.gif)
+
+### 🧪 **2. AI-Assisted Test Generation**
+**Tool: [Bevel Test Generator](https://marketplace.visualstudio.com/items?itemName=bevel-software.bevel-test-generator)**
+
+Leverage the knowledge graph to create comprehensive test prompts for AI coding assistants.
+
+![Testing Prompt Generator](assets/testing-prompt-generator.gif)
+
+### 📈 **3. Sequence Diagrams & Documentation**
+**Tool: [Bevel Software Extension](https://marketplace.visualstudio.com/items?itemName=bevel-software.bevel)**
+
+Generate interactive sequence diagrams and call graphs directly from your codebase analysis.
+
+![Bevel Sequence Diagram](assets/bevel-sequence-diagram.gif)
+
+### 🚀 **4. Custom Tool Development**
+**Tool: Direct Integration with Knowledge Graph API**
+
+Build your own analysis tools using the knowledge graph foundation.
+
+![Bevel APIs](assets/bevel-apis.gif)
+
+### 💡 **Why This Ecosystem Approach Works**
+
+1. **🏗️ Solid Foundation**: The knowledge graph provides a consistent, queryable representation of code structure
+2. **🔧 Specialized Tools**: Each tool focuses on specific use cases while sharing the same data foundation  
+3. **🤝 Seamless Integration**: Tools work together, with each providing unique value
+4. **🌱 Extensible**: Build custom solutions on top of the knowledge graph API
+5. **📈 Scalable**: From individual functions to enterprise codebases
+
+Whether you're dealing with legacy systems, complex architectures, or simply want to understand your code better, this ecosystem provides the tools to transform raw source code into actionable insights and beautiful visualizations.
+
+---
+
+## ⚙️ Getting Started
+
+### 🚀 Quick Start (Recommended)
+
+The easiest way to get started is by using the pre-built VS Code extensions that leverage this knowledge graph technology:
+
+1. **Install the main [Bevel Extension](https://marketplace.visualstudio.com/items?itemName=bevel-software.bevel)** from the VS Code marketplace
+2. **Open your codebase** in VS Code and run `Bevel: Re-/Analyze Project` from the Command Palette
+3. **Explore with additional tools:**
+   - Install [Bevel Neo4j Visualization](https://github.com/Bevel-Software/bevel-neo4j-viz) for graph exploration
+   - Install [Bevel Test Generator](https://marketplace.visualstudio.com/items?itemName=bevel-software.bevel-test-generator) for AI-assisted testing
+
+This approach gives you immediate access to the knowledge graph capabilities without needing to build from source.
+
+### 🔧 Advanced Usage & Development
+
+If you want to build custom tools or contribute to the core engine:
+
+### Prerequisites
+*   Java Development Kit (JDK) 17 or higher.
+*   **A running VS Code instance with a compatible Bevel Language Server extension.** The `VsCodeParser` communicates with this extension to get code intelligence. The extension must expose an API (typically HTTP) that `LocalCommunicationInterface` (from `file-system-domain`, often implemented by `RestCommunicationInterface` from `networking`) can connect to. The default factory in `Factories.kt` will attempt to discover the port from Bevel's standard configuration files (e.g., in the `.bevel` directory of your project).
+
+### Adding Dependencies
+
+You'll need to add `code-to-knowledge-graph`:
+
+**Gradle (Kotlin DSL - `build.gradle.kts`):**
+```kotlin
+dependencies {
+    implementation("software.bevel:code-to-knowledge-graph:1.1.3") // Use the latest version
+    // SLF4J implementation (e.g., Logback) for logging
+    implementation("ch.qos.logback:logback-classic:1.4.14")
+}
+```
+
+**Gradle (Groovy DSL - `build.gradle`):**
+```groovy
+dependencies {
+    implementation 'software.bevel:code-to-knowledge-graph:1.1.3' // Use the latest version
+    // SLF4J implementation (e.g., Logback) for logging
+    implementation 'ch.qos.logback:logback-classic:1.4.14'
+}
+```
+
+**Maven (`pom.xml`):**
+```xml
+<dependencies>
+    <dependency>
+        <groupId>software.bevel</groupId>
+        <artifactId>code-to-knowledge-graph</artifactId>
+        <version>1.1.3</version> <!-- Use the latest version -->
+    </dependency>
+    <!-- SLF4J implementation (e.g., Logback) for logging -->
+    <dependency>
+        <groupId>ch.qos.logback</groupId>
+        <artifactId>logback-classic</artifactId>
+        <version>1.4.14</version>
+    </dependency>
+</dependencies>
+```
+*(Always check Maven Central for the latest versions of all `software.bevel` artifacts.)*
+
+## 🚀 Quick Start & Usage
+
+Generating a knowledge graph is designed to be straightforward using the provided factory methods.
+
+**The easiest way to get started is with `FactoriesKt.createVsCodeParser()` (from Java) or `createVsCodeParser()` (from Kotlin).**
+
+**Example (Java):**
+```java
+import software.bevel.code_to_knowledge_graph.FactoriesKt;
+import software.bevel.graph_domain.graph.Graphlike;
+import software.bevel.graph_domain.parsing.Parser;
+
+import java.util.ArrayList;
+import java.util.List;
+
+public class TestGraph {
+
+    public static void main(String[] args) {
+        // Ensure VS Code is running with the Bevel Language Server extension,
+        // and it's configured for the project at this path.
+        String projectPath = "C:\\Path\\To\\Your\\Project"; // Replace with your project path
+
+        // The factory creates a parser configured to talk to your VS Code extension.
+        Parser parser = FactoriesKt.createVsCodeParser(projectPath);
+
+        List<String> projectsToParse = new ArrayList<>();
+        projectsToParse.add(projectPath); // Add the root project path
+
+        // This initiates parsing of symbols and then connections.
+        Graphlike graph = parser.parse(projectsToParse);
+
+        System.out.println("Graph generation complete!");
+        System.out.println("Total Nodes: " + graph.getNodes().size());
+        System.out.println("Total Connections: " + graph.getConnections().getAllConnections().size());
+        // You can now explore the 'graph' object
+        // For example, print details of each node:
+        // graph.getNodes().values().forEach(node -> {
+        //     System.out.println("Node: " + node.getId() + " (Type: " + node.getNodeType() + ")");
+        // });
+    }
+}
+```
+
+**Explanation:**
+
+1.  **`FactoriesKt.createVsCodeParser(projectPath)`**: This is the key. It instantiates a `VsCodeParser` with sensible defaults.
+    *   It automatically sets up the `LocalCommunicationInterface` (usually a `RestCommunicationInterface`) to talk to your VS Code Bevel extension. It attempts to find the communication port from Bevel's project configuration files (typically within the `.bevel` directory of your `projectPath`).
+    *   It also initializes other necessary components like `FileHandler`, `LanguageSpecification`, etc.
+2.  **`parser.parse(projectsToParse)`**: This method performs a two-pass process:
+    *   **Pass 1 (Symbol Extraction)**: Uses `VsCodeParser` to walk the file tree (respecting `.gitignore`), query the VS Code extension for document symbols in each relevant file, and build an initial graph of nodes.
+    *   **Pass 2 (Connection Discovery)**: Uses `VsCodeConnectionParser` to query the VS Code extension for references, definitions, and implementations for the initially discovered symbols, thereby establishing connections (calls, inheritance, usage, etc.) between them.
+3.  The `Graphlike` object returned contains all the nodes and connections representing your codebase.
+
+**Important Considerations for VS Code Parser:**
+*   **VS Code Extension**: You MUST have a companion Bevel VS Code extension running and configured for your target project. This extension provides the LSP services that `code-to-knowledge-graph` consumes.
+*   **Project Indexing**: For best results, ensure VS Code has fully indexed your project. The quality of the graph depends on the accuracy of the LSP information.
+*   **Performance**: Parsing large projects can take time, as it involves numerous requests to the VS Code extension.
+
+### Advanced Customization
+
+If you need more control over the parsing process (e.g., custom file handlers, specific language configurations, or a pre-configured communication channel), you can use the more detailed constructor of `VsCodeParser` or the other parameters in `createVsCodeParser` found in `src/main/kotlin/Factories.kt`.
+
+## 🏗️ Building from Source (for Development/Contribution)
+
+If you wish to contribute to `code-to-knowledge-graph` or build it locally:
+
+### Prerequisites
+*   JDK 17 or higher
+
+### Build Steps
+1.  **Clone the repository**:
+    ```bash
+    git clone https://github.com/Bevel-Software/code-to-knowledge-graph.git
+    cd code-to-knowledge-graph
+    ```
+2.  **Build using Gradle**:
+    The project includes a Gradle wrapper (`gradlew`), which will download the correct Gradle version.
+    ```bash
+    ./gradlew build
+    ```
+    This will compile the Kotlin/Java code, run tests, and produce necessary artifacts.
+
+## 🚀 Usage
+
+The primary way to leverage the knowledge graph generation capabilities is by integrating the parsers into your own applications or analysis scripts. The `Factories.kt` file (in `src/main/kotlin/`) provides convenient factory methods to instantiate the core components for the `vscode` module.
+
+Here's a conceptual example of how you might use these factories:
+
+```kotlin
+// Example (Conceptual - actual API may vary, check Factories.kt for precise signatures)
+import createVsCodeParser
+import createVsCodeConnectionParser
+// ... other necessary imports from graph_domain, file_system_domain, etc.
+
+fun main() {
+    val projectPath = "/path/to/your/codebase" // Ensure this project has a .bevel/port file if not providing commsChannel
+
+    // 1. Create a VsCodeParser instance using the factory
+    //    This handles setting up dependencies like communication channels, file handlers, etc.
+    val vsCodeParser = createVsCodeParser(projectPath = projectPath)
+
+    // 2. Parse the project to get an initial graph of nodes
+    //    The parseToGraphBuilder method returns a GraphBuilder instance.
+    val graphBuilder = vsCodeParser.parseToGraphBuilder(listOf(projectPath))
+
+    // 3. Optionally, create a VsCodeConnectionParser to infer more connections
+    val vsCodeConnectionParser = createVsCodeConnectionParser(
+        projectPath = projectPath,
+        // languageSpecification and fileHandler might be shared or re-instantiated
+        // commsChannel can be reused if vsCodeParser created one, or a new one can be made
+    )
+
+    // 4. Build the final graph and then enhance it with more connections
+    //    Note: The exact methods and flow for connection parsing might vary.
+    //    The VsCodeConnectionParser typically operates on a Graphlike object.
+    var graph = graphBuilder.build(projectPath)
+    graph = vsCodeConnectionParser.addOutboundConnections(graph)
+    // graph = vsCodeConnectionParser.addInboundConnections(graph) // Or similar methods
+
+    // Now you have 'graph' (a Graphlike object) to work with!
+    // You can query its nodes and connections.
+    println("Parsed ${graph.nodes.size} nodes and ${graph.connections.getAllConnections().size} connections.")
+}
+```
+
+<!-- TODO: INSERT GIF SHOWING A QUERY ON THE GENERATED GRAPH -->
+![Querying the Knowledge Graph](https://i.imgur.com/XhPzIGP.gif)
+
+
+## 🤝 Contributing
+
+Contributions are welcome! Whether it's bug fixes, feature enhancements, or improvements to documentation, your help is appreciated.
+
+1.  **Fork the repository.**
+2.  **Create a new branch** for your feature or fix.
+3.  **Make your changes.** Adhere to Kotlin coding conventions.
+4.  **Add tests** for any new functionality or bug fixes. Ensure all tests pass: `./gradlew test`.
+5.  **Commit your changes** with clear, descriptive messages.
+6.  **Push to your branch.**
+7.  **Open a Pull Request** against the `main` branch of the original repository.
+
+Please ensure your PR description clearly explains the changes and their motivations.
+
+## 📄 License
+
+This project is licensed under the **Mozilla Public License Version 2.0**. See the [LICENSE](./LICENSE) file for full details.
+
+The `NOTICE` file contains information about licenses of third-party dependencies.
+
+---
+
+We hope Code-to-Knowledge-Graph provides a powerful foundation for your code analysis endeavors!